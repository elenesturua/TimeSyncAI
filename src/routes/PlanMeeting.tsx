import { useState, useEffect } from 'react';
import { useNavigate } from 'react-router-dom';
import { Users, Calendar, Clock, Plus, X, Link, Star, CheckCircle, FolderOpen, ChevronDown, Sun, Moon } from 'lucide-react';
import { useMsal } from '@azure/msal-react';
import Loader from '@/components/Loader';
import SuggestionCard from '@/components/SuggestionCard';
import CopyButton from '@/components/CopyButton';
<<<<<<< HEAD
import { type Group, emailApi } from '@/lib/api';
=======
import { groupsApi, withBearer, type Group } from '@/lib/api';
import { createGraphClient, getUserProfile, getCalendarEvents, findAvailableSlots, type CalendarEvent } from '@/lib/graphApi';
>>>>>>> 3451bdbf

interface Participant {
  email: string;
  name?: string;
  connected: boolean;
  lastSeen?: string;
}

interface Suggestion {
  startISO: string;
  endISO: string;
  attendeesFree: string[];
  attendeesMissing: string[];
  badges: string[];
  reason: string;
}

export default function PlanMeeting() {
  const navigate = useNavigate();
  const { accounts } = useMsal();
  const account = accounts[0];
  const isAuthenticated = accounts.length > 0;
  
  
  // State
  const [participants, setParticipants] = useState<Participant[]>([]);
  const [newParticipantEmail, setNewParticipantEmail] = useState('');
  const [emailError, setEmailError] = useState('');
  const [inviteLink, setInviteLink] = useState('');
  const [duration, setDuration] = useState(60);
  const [dateRange, setDateRange] = useState({ start: '', end: '' });
  const [preferredHours, setPreferredHours] = useState<string[]>(['morning', 'afternoon']);
  const [customHours, setCustomHours] = useState({ start: '09:00', end: '17:00' });
  const [allowAbsences, setAllowAbsences] = useState(0);
  const [suggestions, setSuggestions] = useState<Suggestion[]>([]);
  const [isLoadingSuggestions, setIsLoadingSuggestions] = useState(false);
  const [selectedSuggestion, setSelectedSuggestion] = useState<Suggestion | null>(null);
  const [isCreatingLink, setIsCreatingLink] = useState(false);
  
<<<<<<< HEAD
  // Step-by-step flow state
  const [currentStep, setCurrentStep] = useState<'who' | 'when' | 'suggestions' | 'booking'>('who');
  const [completedSteps, setCompletedSteps] = useState<Set<string>>(new Set());
=======
  // Calendar state
  const [userProfile, setUserProfile] = useState<any>(null);
  const [calendarEvents, setCalendarEvents] = useState<CalendarEvent[]>([]);
  const [isCalendarConnected, setIsCalendarConnected] = useState(false);
  const [isLoadingCalendar, setIsLoadingCalendar] = useState(false);
>>>>>>> 3451bdbf
  
  // Groups state
  const [groups, setGroups] = useState<Group[]>([]);
  const [isLoadingGroups, setIsLoadingGroups] = useState(false);
  const [showGroupsDropdown, setShowGroupsDropdown] = useState(false);
  const [selectedGroup, setSelectedGroup] = useState<Group | null>(null);

  // Step navigation functions
  const nextStep = () => {
    if (currentStep === 'who') {
      setCurrentStep('when');
      setCompletedSteps(prev => new Set([...prev, 'who']));
    } else if (currentStep === 'when') {
      setCurrentStep('suggestions');
      setCompletedSteps(prev => new Set([...prev, 'when']));
      // Automatically get suggestions when moving to suggestions step
      getSuggestions();
    } else if (currentStep === 'suggestions') {
      setCurrentStep('booking');
      setCompletedSteps(prev => new Set([...prev, 'suggestions']));
    }
  };

  const prevStep = () => {
    if (currentStep === 'when') {
      setCurrentStep('who');
    } else if (currentStep === 'suggestions') {
      setCurrentStep('when');
    } else if (currentStep === 'booking') {
      setCurrentStep('suggestions');
    }
  };

  const canProceedFromWho = () => {
    return participants.length > 0;
  };

  const canProceedFromWhen = () => {
    return dateRange.start && dateRange.end && preferredHours.length > 0;
  };

  const canProceedFromSuggestions = () => {
    return selectedSuggestion !== null;
  };


  const isValidEmail = (email: string) => {
    return /^[^\s@]+@[^\s@]+\.[^\s@]+$/.test(email);
  };

  const hourRanges = [
    { id: 'morning', label: 'Morning', icon: Sun, start: '06:00', end: '12:00' },
    { id: 'afternoon', label: 'Afternoon', icon: Sun, start: '12:00', end: '18:00' },
    { id: 'evening', label: 'Evening', icon: Moon, start: '18:00', end: '22:00' },
  ];

  const toggleHourRange = (rangeId: string) => {
    setPreferredHours(prev => 
      prev.includes(rangeId) 
        ? prev.filter(id => id !== rangeId)
        : [...prev, rangeId]
    );
  };

  const getDefaultDateRange = () => {
    const today = new Date();
    const nextWeek = new Date(today);
    nextWeek.setDate(today.getDate() + 7);
    
    return {
      start: today.toISOString().split('T')[0],
      end: nextWeek.toISOString().split('T')[0]
    };
  };

  useEffect(() => {
    const defaultRange = getDefaultDateRange();
    setDateRange(defaultRange);
  }, []);

  const loadGroups = async () => {
    if (!isAuthenticated) return;
    
    setIsLoadingGroups(true);
    try {
      // For demo purposes, use mock data
      const mockGroups: Group[] = [
        {
          id: '1',
          name: 'Development Team',
          participants: [
<<<<<<< HEAD
            { email: 'john@example.com', displayName: 'John Doe', timezone: 'UTC', connected: false },
            { email: 'jane@example.com', displayName: 'Jane Smith', timezone: 'UTC', connected: false },
            { email: 'bob@example.com', displayName: 'Bob Johnson', timezone: 'UTC', connected: false }
          ],
          createdAt: new Date().toISOString()
=======
            { email: 'john@example.com', name: 'John Doe', connected: false },
            { email: 'jane@example.com', name: 'Jane Smith', connected: false },
            { email: 'bob@example.com', name: 'Bob Wilson', connected: false }
          ],
          createdAt: new Date().toISOString(),
          updatedAt: new Date().toISOString()
>>>>>>> 3451bdbf
        },
        {
          id: '2', 
          name: 'Marketing Squad',
          participants: [
<<<<<<< HEAD
            { email: 'alice@example.com', displayName: 'Alice Brown', timezone: 'UTC', connected: false },
            { email: 'charlie@example.com', displayName: 'Charlie Wilson', timezone: 'UTC', connected: false }
          ],
          createdAt: new Date().toISOString()
=======
            { email: 'alice@example.com', name: 'Alice Johnson', connected: false },
            { email: 'charlie@example.com', name: 'Charlie Brown', connected: false }
          ],
          createdAt: new Date().toISOString(),
          updatedAt: new Date().toISOString()
>>>>>>> 3451bdbf
        }
      ];
      setGroups(mockGroups);
      
      // Uncomment when API is ready:
      // const data = await withBearer(getAccessToken, groupsApi.getAll);
      // setGroups(data);
    } catch (error) {
      console.error('Failed to load groups:', error);
    } finally {
      setIsLoadingGroups(false);
    }
  };

  const selectGroup = (group: Group) => {
<<<<<<< HEAD
    const groupParticipants = group.participants.map(participant => ({
      email: participant.email,
      connected: false
    }));
    setParticipants(groupParticipants);
=======
    setParticipants(group.participants);
>>>>>>> 3451bdbf
    setSelectedGroup(group);
    setShowGroupsDropdown(false);
  };

  useEffect(() => {
    if (isAuthenticated) {
      loadGroups();
    }
  }, [isAuthenticated]);

  // Close dropdown when clicking outside
  useEffect(() => {
    const handleClickOutside = (event: MouseEvent) => {
      const target = event.target as Element;
      if (!target.closest('[data-groups-dropdown]')) {
        setShowGroupsDropdown(false);
      }
    };

    if (showGroupsDropdown) {
      document.addEventListener('mousedown', handleClickOutside);
      return () => document.removeEventListener('mousedown', handleClickOutside);
    }
  }, [showGroupsDropdown]);

  const addParticipant = (email: string) => {
    const cleanEmail = email.trim().toLowerCase();
    
    if (!cleanEmail) {
      setEmailError('Please enter an email address');
      return;
    }
    
    if (!isValidEmail(cleanEmail)) {
      setEmailError('Please enter a valid email address');
      return;
    }
    
    if (participants.some(p => p.email === cleanEmail)) {
      setEmailError('This email is already added');
      return;
    }
    
    if (cleanEmail === account?.username) {
      setEmailError('You cannot add yourself as a participant');
      return;
    }
    
    setParticipants([...participants, { 
      email: cleanEmail, 
      connected: false 
    }]);
    setNewParticipantEmail('');
    setEmailError('');
  };

  const removeParticipant = (email: string) => {
    setParticipants(participants.filter(p => p.email !== email));
  };

  const handlePasteEmails = (e: React.ClipboardEvent) => {
    const pastedText = e.clipboardData.getData('text');
    const emails = pastedText
      .split(/[,\s\n]+/)
      .map(email => email.trim())
      .filter(email => email && isValidEmail(email));
    
    if (emails.length > 0) {
      e.preventDefault();
      emails.forEach(email => {
        if (!participants.some(p => p.email === email.toLowerCase())) {
          setParticipants(prev => [...prev, { 
            email: email.toLowerCase(), 
            connected: false 
          }]);
        }
      });
    }
  };

  const createInviteLink = async () => {
    setIsCreatingLink(true);
    try {
      // TODO: Generate invite link via backend
      await new Promise(resolve => setTimeout(resolve, 1000));
      const linkId = Math.random().toString(36).substr(2, 9);
      const link = `${window.location.origin}/l/${linkId}`;
      setInviteLink(link);
    } catch (error) {
      console.error('Failed to create invite link:', error);
    } finally {
      setIsCreatingLink(false);
    }
  };

  const getSuggestions = async () => {
    if (participants.length === 0) return;

    // Use calendar-based suggestions if calendar is connected
    if (isCalendarConnected) {
      await generateSuggestions();
      return;
    }

    // Fallback to mock suggestions if calendar not connected
    setIsLoadingSuggestions(true);
    try {
      await new Promise(resolve => setTimeout(resolve, 2000));
      
      // Mock suggestions
      const mockSuggestions: Suggestion[] = [
        {
          startISO: '2024-01-15T10:00:00Z',
          endISO: '2024-01-15T11:00:00Z',
          attendeesFree: participants.map(p => p.email),
          attendeesMissing: [],
          badges: ['Perfect match', 'All available'],
          reason: 'All participants are free during this time slot'
        },
        {
          startISO: '2024-01-15T14:00:00Z',
          endISO: '2024-01-15T15:00:00Z',
          attendeesFree: participants.slice(0, -1).map(p => p.email),
          attendeesMissing: participants.slice(-1).map(p => p.email),
          badges: ['Good match', '1 conflict'],
          reason: 'One participant has a minor conflict but can reschedule'
        },
        {
          startISO: '2024-01-16T09:00:00Z',
          endISO: '2024-01-16T10:00:00Z',
          attendeesFree: participants.map(p => p.email),
          attendeesMissing: [],
          badges: ['Available', 'Next day'],
          reason: 'All participants available, scheduled for next day'
        }
      ];

      setSuggestions(mockSuggestions);
    } catch (error) {
      console.error('Failed to get suggestions:', error);
    } finally {
      setIsLoadingSuggestions(false);
    }
  };

  const handleBook = async (booking: any) => {
    try {
      // TODO: Book meeting via backend
      console.log('Booking meeting:', booking);
      
      // Send email invites to all participants
      const emailPromises = participants.map(participant => 
        emailApi.sendInvite({
          to: participant.email,
          organizerName: account?.name || 'TimeSyncAI User',
          organizerEmail: account?.username || 'noreply@timesyncai.com',
          plan: booking.description || 'Meeting scheduled via TimeSyncAI',
          meeting: {
            title: booking.title || 'Team Meeting',
            description: booking.description || 'Meeting scheduled via TimeSyncAI',
            location: booking.location || 'Virtual Meeting',
            startISO: selectedSuggestion?.startISO || new Date().toISOString(),
            endISO: selectedSuggestion?.endISO || new Date(Date.now() + 60 * 60 * 1000).toISOString(),
            timezone: Intl.DateTimeFormat().resolvedOptions().timeZone
          }
        })
      );

      // Send all emails
      const emailResults = await Promise.allSettled(emailPromises);
      
      // Check if any emails failed
      const failedEmails = emailResults
        .map((result, index) => ({ result, participant: participants[index] }))
        .filter(({ result }) => result.status === 'rejected' || (result.status === 'fulfilled' && !result.value.success));

      if (failedEmails.length > 0) {
        console.warn('Some emails failed to send:', failedEmails);
      }
      
      // Navigate to success page
      navigate('/meeting-sent', { 
        state: { 
          booking: {
            ...booking,
            meetingLink: 'https://teams.microsoft.com/l/meetup-join/...',
            attendees: participants.map(p => p.email),
            emailResults: emailResults.map(r => r.status === 'fulfilled' ? r.value : null)
          }
        } 
      });
    } catch (error) {
      console.error('Failed to book meeting:', error);
    }
  };

<<<<<<< HEAD
=======
  const connectCalendar = async () => {
    if (!account) {
      instance.loginRedirect({
        scopes: ['Calendars.Read', 'Calendars.ReadWrite']
      });
      return;
    }

    setIsLoadingCalendar(true);
    try {
      // Acquire token silently
      await instance.acquireTokenSilent({
        scopes: ['Calendars.Read', 'Calendars.ReadWrite'],
        account: account
      });

      // Create Graph client and fetch data
      const graphClient = createGraphClient(instance);
      
      // Get user profile
      const profile = await getUserProfile(graphClient);
      setUserProfile(profile);
      
      // Get calendar events for next 7 days
      const startDate = new Date();
      const endDate = new Date();
      endDate.setDate(startDate.getDate() + 7);
      
      const events = await getCalendarEvents(graphClient, startDate, endDate);
      setCalendarEvents(events);
      
      setIsCalendarConnected(true);
      
      console.log('Calendar connected successfully!');
      console.log('User profile:', profile);
      console.log('Calendar events:', events);
      
      // Debug: Show calendar events in UI
      if (events.length > 0) {
        console.log('📅 Calendar Events Found:');
        events.forEach((event, index) => {
          console.log(`${index + 1}. ${event.subject} - ${event.start.dateTime} to ${event.end.dateTime}`);
        });
      } else {
        console.log('📅 No calendar events found in the next 7 days');
      }
      
    } catch (error) {
      console.error('Failed to connect calendar:', error);
      setIsCalendarConnected(false);
    } finally {
      setIsLoadingCalendar(false);
    }
  };

  const generateSuggestions = async () => {
    if (!isCalendarConnected || !dateRange.start || !dateRange.end) {
      console.log('Calendar not connected or date range not set');
      return;
    }

    setIsLoadingSuggestions(true);
    try {
      const startDate = new Date(dateRange.start);
      const endDate = new Date(dateRange.end);
      
      // Find available slots based on calendar events
      const availableSlots = findAvailableSlots(
        calendarEvents,
        startDate,
        endDate,
        duration,
        customHours
      );

      // Convert to suggestions format
      const newSuggestions: Suggestion[] = availableSlots.slice(0, 5).map((slot, index) => ({
        startTime: slot.toISOString(),
        endTime: new Date(slot.getTime() + duration * 60000).toISOString(),
        score: 100 - (index * 10), // Decreasing score
        conflicts: 0,
        participants: participants.map(p => p.email)
      }));

      setSuggestions(newSuggestions);
      console.log('Generated suggestions:', newSuggestions);
      
      // Debug: Show available slots
      console.log('🎯 Available Time Slots Found:');
      availableSlots.forEach((slot, index) => {
        console.log(`${index + 1}. ${slot.toLocaleString()} (${duration} minutes)`);
      });
      
    } catch (error) {
      console.error('Failed to generate suggestions:', error);
    } finally {
      setIsLoadingSuggestions(false);
    }
  };

  const isUserConnected = account && participants.some(p => p.email === account.username);
>>>>>>> 3451bdbf

  return (
    <div className="max-w-4xl mx-auto px-4 py-8">
      {/* Header */}
      <div className="text-center mb-8">
        <h1 className="text-4xl font-bold text-gray-900 mb-2">Plan a Meeting</h1>
        <p className="text-xl text-gray-600 mb-4">Share a link, connect calendars, and let AI find the time.</p>
        
        {/* Privacy Badge */}
        <div className="inline-flex items-center space-x-2 bg-green-50 border border-green-200 rounded-full px-4 py-2">
          <CheckCircle className="h-4 w-4 text-green-600" />
          <span className="text-sm text-green-800">We only read free/busy, never event details</span>
        </div>
      </div>

      <div className="space-y-8">
        {/* Progress Indicator */}
        <div className="flex items-center justify-center space-x-4 mb-8">
          {[
            { id: 'who', label: 'Who', icon: Users },
            { id: 'when', label: 'When', icon: Clock },
            { id: 'suggestions', label: 'Suggestions', icon: Star },
            { id: 'booking', label: 'Send', icon: CheckCircle }
          ].map((step, index) => {
            const Icon = step.icon;
            const isCompleted = completedSteps.has(step.id);
            const isCurrent = currentStep === step.id;
            const isAccessible = index === 0 || completedSteps.has(['who', 'when', 'suggestions'][index - 1]);
            
            return (
              <div key={step.id} className="flex items-center">
                <div className={`flex items-center justify-center w-10 h-10 rounded-full border-2 transition-colors ${
                  isCompleted 
                    ? 'bg-green-500 border-green-500 text-white' 
                    : isCurrent 
                    ? 'bg-primary-500 border-primary-500 text-white'
                    : isAccessible
                    ? 'border-gray-300 text-gray-500'
                    : 'border-gray-200 text-gray-300'
                }`}>
                  <Icon className="h-5 w-5" />
                </div>
                <span className={`ml-2 text-sm font-medium ${
                  isCurrent ? 'text-primary-600' : isCompleted ? 'text-green-600' : 'text-gray-500'
                }`}>
                  {step.label}
                </span>
                {index < 3 && (
                  <div className={`w-8 h-0.5 mx-4 ${
                    completedSteps.has(step.id) ? 'bg-green-500' : 'bg-gray-200'
                  }`} />
                )}
              </div>
            );
          })}
        </div>

        {/* Section A - Who */}
        <div className={`card transition-all duration-300 ${
          currentStep === 'who' ? 'opacity-100' : 'opacity-60'
        }`}>
          <div 
            className="flex items-center justify-between cursor-pointer"
            onClick={() => setCurrentStep('who')}
          >
            <h2 className="text-xl font-semibold text-gray-900 flex items-center">
              <Users className="h-5 w-5 mr-2" />
              Who
              {completedSteps.has('who') && <CheckCircle className="h-5 w-5 ml-2 text-green-500" />}
            </h2>
            <div className="flex items-center space-x-2">
              {completedSteps.has('who') && (
                <span className="text-sm text-green-600 font-medium">
                  {participants.length} participant{participants.length !== 1 ? 's' : ''} added
                </span>
              )}
              {currentStep !== 'who' && (
                <button
                  onClick={(e) => {
                    e.stopPropagation();
                    setCurrentStep('who');
                  }}
                  className="text-sm text-primary-600 hover:text-primary-700"
                >
                  {completedSteps.has('who') ? 'Edit' : 'Start'}
                </button>
              )}
            </div>
          </div>
          
          {currentStep === 'who' && (
            <div className="space-y-4 mt-6">
            {/* Email Input */}
            <div>
              <label className="block text-sm font-medium text-gray-700 mb-2">
                Add participants by email
              </label>
              <div className="flex space-x-2">
                <div className="flex-1">
                  <input
                    type="email"
                    value={newParticipantEmail}
                    onChange={(e) => {
                      setNewParticipantEmail(e.target.value);
                      setEmailError('');
                    }}
                    onKeyPress={(e) => {
                      if (e.key === 'Enter') {
                        addParticipant(newParticipantEmail);
                      }
                    }}
                    onPaste={handlePasteEmails}
                    placeholder="Paste emails or type one at a time"
                    className="input-field"
                  />
                  {emailError && (
                    <p className="text-red-600 text-sm mt-1">{emailError}</p>
                  )}
                </div>
                <button
                  onClick={() => addParticipant(newParticipantEmail)}
                  className="btn-secondary flex items-center space-x-2 px-4"
                >
                  <Plus className="h-4 w-4" />
                  <span>Add</span>
                </button>
              </div>
              <p className="text-sm text-gray-500 mt-1">
                Paste comma, space, or newline-separated emails to add multiple at once
              </p>
            </div>

            {/* OR Divider */}
            <div className="flex items-center space-x-4">
              <div className="flex-1 border-t border-gray-200"></div>
              <span className="text-sm text-gray-500">OR</span>
              <div className="flex-1 border-t border-gray-200"></div>
            </div>

            {/* Choose from Saved Groups Dropdown */}
            <div className="relative" data-groups-dropdown>
              <label className="block text-sm font-medium text-gray-700 mb-2">
                Choose from saved groups
              </label>
              {groups.length > 0 ? (
                <>
                  <button
                    onClick={() => setShowGroupsDropdown(!showGroupsDropdown)}
                    className="w-full p-3 text-left border border-gray-200 rounded-lg hover:border-primary-300 focus:border-primary-300 focus:outline-none transition-colors flex items-center justify-between"
                  >
                    <div className="flex items-center space-x-3">
                      <FolderOpen className="h-5 w-5 text-gray-400" />
                      <div>
                        {selectedGroup ? (
                          <>
                            <p className="font-medium text-gray-900">{selectedGroup.name}</p>
                            <p className="text-sm text-gray-600">{selectedGroup.participants.length} participants</p>
                          </>
                        ) : (
                          <p className="text-gray-500">Select a group...</p>
                        )}
                      </div>
                    </div>
                    <ChevronDown className={`h-5 w-5 text-gray-400 transition-transform ${showGroupsDropdown ? 'rotate-180' : ''}`} />
                  </button>
                  
                  {showGroupsDropdown && (
                    <div className="absolute z-10 w-full mt-1 bg-white border border-gray-200 rounded-lg shadow-lg max-h-60 overflow-y-auto">
                      {selectedGroup && (
                        <button
                          onClick={() => {
                            setSelectedGroup(null);
                            setParticipants([]);
                            setShowGroupsDropdown(false);
                          }}
                          className="w-full p-3 text-left hover:bg-gray-50 transition-colors flex items-center space-x-3 border-b border-gray-100"
                        >
                          <X className="h-5 w-5 text-gray-400" />
                          <div>
                            <p className="font-medium text-gray-600">Clear selection</p>
                            <p className="text-sm text-gray-500">Remove all participants</p>
                          </div>
                        </button>
                      )}
                      {groups.map((group) => (
                        <button
                          key={group.id}
                          onClick={() => selectGroup(group)}
                          className={`w-full p-3 text-left hover:bg-primary-50 transition-colors flex items-center space-x-3 ${
                            selectedGroup?.id === group.id ? 'bg-primary-50 border-l-4 border-primary-500' : ''
                          }`}
                        >
                          <FolderOpen className="h-5 w-5 text-gray-400" />
                          <div>
                            <p className="font-medium text-gray-900">{group.name}</p>
                            <p className="text-sm text-gray-600">{group.participants.length} participants</p>
                          </div>
                        </button>
                      ))}
                    </div>
                  )}
                </>
              ) : (
                <div className="p-4 text-center border border-gray-200 rounded-lg bg-gray-50">
                  <FolderOpen className="h-8 w-8 text-gray-400 mx-auto mb-2" />
                  <p className="text-sm text-gray-600">No saved groups yet</p>
                  <p className="text-xs text-gray-500 mt-1">Create groups after scheduling meetings</p>
                </div>
              )}
            </div>

            {/* OR Divider */}
            <div className="flex items-center space-x-4">
              <div className="flex-1 border-t border-gray-200"></div>
              <span className="text-sm text-gray-500">OR</span>
              <div className="flex-1 border-t border-gray-200"></div>
            </div>

            {/* Invite Link */}
            <div>
              <label className="block text-sm font-medium text-gray-700 mb-2">
                Create invite link
              </label>
              {inviteLink ? (
                <div className="flex items-center space-x-2">
                  <input
                    type="text"
                    value={inviteLink}
                    readOnly
                    className="input-field flex-1"
                  />
                  <CopyButton text={inviteLink} />
                </div>
              ) : (
                <button
                  onClick={createInviteLink}
                  disabled={isCreatingLink}
                  className="btn-secondary flex items-center space-x-2"
                >
                  {isCreatingLink ? (
                    <>
                      <Loader size="sm" />
                      <span>Creating...</span>
                    </>
                  ) : (
                    <>
                      <Link className="h-4 w-4" />
                      <span>Create invite link</span>
                    </>
                  )}
                </button>
              )}
            </div>

            {/* Participants List */}
            {participants.length > 0 && (
              <div>
                <p className="text-sm font-medium text-gray-700 mb-3">
                  {participants.length} participant{participants.length !== 1 ? 's' : ''}
                </p>
                <div className="space-y-2">
                  {participants.map((participant, index) => (
                    <div
                      key={index}
                      className="flex items-center justify-between p-3 bg-gray-50 rounded-lg"
                    >
                      <div className="flex items-center space-x-3">
                        <div className="h-8 w-8 bg-primary-100 rounded-full flex items-center justify-center">
                          <span className="text-primary-600 font-medium text-sm">
                            {participant.email.charAt(0).toUpperCase()}
                          </span>
                        </div>
                        <span className="text-gray-900">{participant.email}</span>
                        {participant.connected && (
                          <CheckCircle className="h-4 w-4 text-green-600" />
                        )}
                      </div>
                      <button
                        onClick={() => removeParticipant(participant.email)}
                        className="p-1 text-gray-400 hover:text-red-600 transition-colors"
                      >
                        <X className="h-4 w-4" />
                      </button>
                    </div>
                  ))}
                </div>
              </div>
            )}

<<<<<<< HEAD
            {/* Continue Button */}
            {currentStep === 'who' && (
              <div className="pt-4 border-t border-gray-200">
                <button
                  onClick={nextStep}
                  disabled={!canProceedFromWho()}
                  className={`w-full py-3 px-4 rounded-lg font-medium transition-colors ${
                    canProceedFromWho()
                      ? 'bg-primary-600 text-white hover:bg-primary-700'
                      : 'bg-gray-200 text-gray-400 cursor-not-allowed'
                  }`}
                >
                  Continue to When
                </button>
=======
            {/* Calendar Connection */}
            {participants.length > 0 && (
              <div className="pt-4 border-t border-gray-200">
                <div className="flex items-center justify-between">
                  <div className="flex items-center space-x-3">
                    <Calendar className="h-5 w-5 text-gray-600" />
                    <div>
                      <p className="font-medium text-gray-900">
                        {isCalendarConnected ? 'Calendar Connected' : 'Connect Calendar'}
                      </p>
                      <p className="text-sm text-gray-600">
                        {isCalendarConnected 
                          ? `Connected as ${userProfile?.displayName || account?.username}`
                          : 'Connect your calendar to find available times'
                        }
                      </p>
                    </div>
                  </div>
                  
                  {!isCalendarConnected ? (
                    <button
                      onClick={connectCalendar}
                      disabled={isLoadingCalendar}
                      className="btn-primary flex items-center space-x-2"
                    >
                      {isLoadingCalendar ? (
                        <>
                          <div className="animate-spin rounded-full h-4 w-4 border-b-2 border-white"></div>
                          <span>Connecting...</span>
                        </>
                      ) : (
                        <>
                          <Calendar className="h-4 w-4" />
                          <span>Connect</span>
                        </>
                      )}
                    </button>
                  ) : (
                    <div className="flex items-center space-x-2 text-green-600">
                      <CheckCircle className="h-5 w-5" />
                      <span className="text-sm font-medium">Connected</span>
                    </div>
                  )}
                </div>
                
                {isCalendarConnected && (
                  <div className="mt-3 p-3 bg-blue-50 border border-blue-200 rounded-lg">
                    <p className="text-sm text-blue-800">
                      📅 Found {calendarEvents.length} events in the next 7 days
                    </p>
                    {calendarEvents.length > 0 && (
                      <details className="mt-2">
                        <summary className="text-xs text-blue-700 cursor-pointer hover:text-blue-900">
                          View calendar events (click to expand)
                        </summary>
                        <div className="mt-2 space-y-1 max-h-32 overflow-y-auto">
                          {calendarEvents.slice(0, 5).map((event, index) => (
                            <div key={event.id} className="text-xs text-blue-700 bg-blue-100 p-2 rounded">
                              <div className="font-medium">{event.subject}</div>
                              <div className="text-blue-600">
                                {new Date(event.start.dateTime).toLocaleString()} - {new Date(event.end.dateTime).toLocaleString()}
                              </div>
                            </div>
                          ))}
                          {calendarEvents.length > 5 && (
                            <div className="text-xs text-blue-600 italic">
                              ... and {calendarEvents.length - 5} more events
                            </div>
                          )}
                        </div>
                      </details>
                    )}
                  </div>
                )}
>>>>>>> 3451bdbf
              </div>
            )}
            </div>
          )}
        </div>

        {/* Section B - When */}
        <div className={`card transition-all duration-300 ${
          currentStep === 'when' ? 'opacity-100' : 'opacity-60'
        }`}>
          <div 
            className="flex items-center justify-between cursor-pointer"
            onClick={() => setCurrentStep('when')}
          >
            <h2 className="text-xl font-semibold text-gray-900 flex items-center">
              <Clock className="h-5 w-5 mr-2" />
              When
              {completedSteps.has('when') && <CheckCircle className="h-5 w-5 ml-2 text-green-500" />}
            </h2>
            <div className="flex items-center space-x-2">
              {completedSteps.has('when') && (
                <span className="text-sm text-green-600 font-medium">
                  {duration}min • {preferredHours.length} time preference{preferredHours.length !== 1 ? 's' : ''}
                </span>
              )}
              {currentStep !== 'when' && (
                <button
                  onClick={(e) => {
                    e.stopPropagation();
                    setCurrentStep('when');
                  }}
                  className="text-sm text-primary-600 hover:text-primary-700"
                >
                  {completedSteps.has('when') ? 'Edit' : 'Start'}
                </button>
              )}
            </div>
          </div>
          
          {currentStep === 'when' && (
            <div className="space-y-6 mt-6">
            {/* Duration */}
            <div>
              <label className="block text-sm font-medium text-gray-700 mb-3">
                Meeting duration
              </label>
              <div className="flex space-x-2">
                {[15, 30, 45, 60, 90, 120].map((mins) => (
                  <button
                    key={mins}
                    onClick={() => setDuration(mins)}
                    className={`px-4 py-2 rounded-lg text-sm font-medium transition-colors ${
                      duration === mins
                        ? 'bg-primary-100 text-primary-700 border-2 border-primary-300'
                        : 'bg-gray-50 text-gray-600 hover:bg-gray-100'
                    }`}
                  >
                    {mins}m
                  </button>
                ))}
              </div>
            </div>

            {/* Date Range */}
            <div>
              <label className="block text-sm font-medium text-gray-700 mb-3">
                Date range
              </label>
              <div className="grid grid-cols-2 gap-4">
                <div>
                  <label className="block text-xs text-gray-500 mb-1">From</label>
                  <input
                    type="date"
                    value={dateRange.start}
                    onChange={(e) => setDateRange(prev => ({ ...prev, start: e.target.value }))}
                    className="input-field"
                    min={new Date().toISOString().split('T')[0]}
                  />
                </div>
                <div>
                  <label className="block text-xs text-gray-500 mb-1">To</label>
                  <input
                    type="date"
                    value={dateRange.end}
                    onChange={(e) => setDateRange(prev => ({ ...prev, end: e.target.value }))}
                    className="input-field"
                    min={dateRange.start || new Date().toISOString().split('T')[0]}
                  />
                </div>
              </div>
              <p className="text-xs text-gray-500 mt-2">
                Select the date range to search for available times
              </p>
            </div>

            {/* Preferred Hours */}
            <div>
              <label className="block text-sm font-medium text-gray-700 mb-3">
                Preferred hours (select multiple)
              </label>
              <div className="space-y-4">
                <div className="flex flex-wrap gap-3">
                  {hourRanges.map((range) => {
                    const Icon = range.icon;
                    const isSelected = preferredHours.includes(range.id);
                    return (
                      <button
                        key={range.id}
                        onClick={() => toggleHourRange(range.id)}
                        className={`flex items-center space-x-2 px-4 py-3 rounded-lg font-medium transition-colors border-2 ${
                          isSelected
                            ? 'bg-primary-100 text-primary-700 border-primary-300'
                            : 'bg-gray-50 text-gray-600 hover:bg-gray-100 border-gray-200'
                        }`}
                      >
                        <Icon className="h-4 w-4" />
                        <span>{range.label}</span>
                        <span className="text-xs opacity-75">({range.start}-{range.end})</span>
                      </button>
                    );
                  })}
                </div>
                
                {/* Custom Hours */}
                <div className="border border-gray-200 rounded-lg p-4">
                  <div className="flex items-center space-x-2 mb-3">
                    <input
                      type="checkbox"
                      id="custom-hours"
                      checked={preferredHours.includes('custom')}
                      onChange={(e) => toggleHourRange('custom')}
                      className="rounded border-gray-300 text-primary-600 focus:ring-primary-500"
                    />
                    <label htmlFor="custom-hours" className="text-sm font-medium text-gray-700">
                      Custom hours
                    </label>
                  </div>
                  
                  {preferredHours.includes('custom') && (
                    <div className="flex items-center space-x-3">
                      <input
                        type="time"
                        value={customHours.start}
                        onChange={(e) => setCustomHours(prev => ({ ...prev, start: e.target.value }))}
                        className="input-field"
                      />
                      <span className="text-gray-500">to</span>
                      <input
                        type="time"
                        value={customHours.end}
                        onChange={(e) => setCustomHours(prev => ({ ...prev, end: e.target.value }))}
                        className="input-field"
                      />
                    </div>
                  )}
                </div>
              </div>
            </div>

            {/* Advanced Options */}
            <details className="group">
              <summary className="cursor-pointer text-sm font-medium text-gray-700 hover:text-gray-900">
                Advanced options
              </summary>
              <div className="mt-4 space-y-4">
                <div>
                  <label className="block text-sm font-medium text-gray-700 mb-2">
                    Allow absences
                  </label>
                  <div className="flex space-x-2">
                    {[0, 1].map((absences) => (
                      <button
                        key={absences}
                        onClick={() => setAllowAbsences(absences)}
                        className={`px-4 py-2 rounded-lg text-sm font-medium transition-colors ${
                          allowAbsences === absences
                            ? 'bg-primary-100 text-primary-700 border-2 border-primary-300'
                            : 'bg-gray-50 text-gray-600 hover:bg-gray-100'
                        }`}
                      >
                        {absences === 0 ? 'All must attend' : 'Allow 1 absence'}
                      </button>
                    ))}
                  </div>
                </div>
              </div>
            </details>

            {/* Continue Button */}
            {currentStep === 'when' && (
              <div className="pt-4 border-t border-gray-200">
                <button
                  onClick={nextStep}
                  disabled={!canProceedFromWhen()}
                  className={`w-full py-3 px-4 rounded-lg font-medium transition-colors ${
                    canProceedFromWhen()
                      ? 'bg-primary-600 text-white hover:bg-primary-700'
                      : 'bg-gray-200 text-gray-400 cursor-not-allowed'
                  }`}
                >
                  Get AI Suggestions
                </button>
              </div>
            )}
            </div>
          )}
        </div>

        {/* Section C - Suggestions */}
        <div className={`card transition-all duration-300 ${
          currentStep === 'suggestions' ? 'opacity-100' : 'opacity-60'
        }`}>
          <div 
            className="flex items-center justify-between cursor-pointer"
            onClick={() => setCurrentStep('suggestions')}
          >
            <h2 className="text-xl font-semibold text-gray-900 flex items-center">
              <Star className="h-5 w-5 mr-2" />
              AI Suggestions
              {completedSteps.has('suggestions') && <CheckCircle className="h-5 w-5 ml-2 text-green-500" />}
            </h2>
            <div className="flex items-center space-x-2">
              {completedSteps.has('suggestions') && selectedSuggestion && (
                <span className="text-sm text-green-600 font-medium">
                  Time selected • {new Date(selectedSuggestion.startISO).toLocaleDateString()}
                </span>
              )}
              {currentStep !== 'suggestions' && (
                <button
                  onClick={(e) => {
                    e.stopPropagation();
                    setCurrentStep('suggestions');
                  }}
                  className="text-sm text-primary-600 hover:text-primary-700"
                >
                  {completedSteps.has('suggestions') ? 'Edit' : 'Start'}
                </button>
              )}
            </div>
          </div>
          
          {currentStep === 'suggestions' && (
            <div className="mt-6">
              {suggestions.length === 0 ? (
            <div className="text-center py-8">
              <Calendar className="h-12 w-12 mx-auto mb-3 text-gray-300" />
              <h3 className="text-lg font-semibold text-gray-900 mb-2">No suggestions yet</h3>
              <p className="text-gray-600 mb-4">
                Add participants and choose your preferences to get AI-powered time suggestions
              </p>
            </div>
          ) : (
            <div className="space-y-4">
              {suggestions.map((suggestion, index) => (
                <div
                  key={index}
                  className={`cursor-pointer transition-all duration-200 ${
                    selectedSuggestion === suggestion
                      ? 'ring-2 ring-primary-500 bg-primary-50'
                      : 'hover:bg-gray-50'
                  }`}
                  onClick={() => setSelectedSuggestion(suggestion)}
                >
                  <SuggestionCard
                    suggestion={suggestion}
                    onBook={() => setSelectedSuggestion(suggestion)}
                  />
                </div>
              ))}
            </div>
          )}

          {/* Continue Button */}
          {currentStep === 'suggestions' && suggestions.length > 0 && (
            <div className="pt-4 border-t border-gray-200">
              <button
                onClick={nextStep}
                disabled={!canProceedFromSuggestions()}
                className={`w-full py-3 px-4 rounded-lg font-medium transition-colors ${
                  canProceedFromSuggestions()
                    ? 'bg-primary-600 text-white hover:bg-primary-700'
                    : 'bg-gray-200 text-gray-400 cursor-not-allowed'
                }`}
              >
                {selectedSuggestion ? 'Send Invites' : 'Select a time slot to continue'}
              </button>
            </div>
          )}
            </div>
          )}
        </div>

        {/* Section D - Booking Confirmation */}
        {currentStep === 'booking' && selectedSuggestion && (
          <div className="card">
            <div className="flex items-center justify-between mb-6">
              <h2 className="text-xl font-semibold text-gray-900 flex items-center">
                <CheckCircle className="h-5 w-5 mr-2" />
                Send Invites
              </h2>
            </div>
            
            <div className="space-y-6">
              {/* Selected Time Summary */}
              <div className="bg-primary-50 border border-primary-200 rounded-lg p-4">
                <h3 className="font-semibold text-primary-900 mb-2">Selected Meeting Time</h3>
                <p className="text-primary-700">
                  {new Date(selectedSuggestion.startISO).toLocaleString()} - {new Date(selectedSuggestion.endISO).toLocaleString()}
                </p>
                <p className="text-sm text-primary-600 mt-1">
                  Duration: {duration} minutes • {selectedSuggestion.badges.join(', ')}
                </p>
              </div>

              {/* Participants Summary */}
              <div>
                <h3 className="font-semibold text-gray-900 mb-3">Sending invites to:</h3>
                <div className="space-y-2">
                  {participants.map((participant, index) => (
                    <div key={index} className="flex items-center space-x-3 p-2 bg-gray-50 rounded-lg">
                      <div className="h-8 w-8 bg-primary-100 rounded-full flex items-center justify-center">
                        <span className="text-primary-600 font-medium text-sm">
                          {participant.email.charAt(0).toUpperCase()}
                        </span>
                      </div>
                      <span className="text-gray-900">{participant.email}</span>
                    </div>
                  ))}
                </div>
              </div>

              {/* Action Buttons */}
              <div className="flex space-x-3 pt-4 border-t border-gray-200">
                <button
                  onClick={prevStep}
                  className="flex-1 py-3 px-4 border border-gray-300 text-gray-700 rounded-lg hover:bg-gray-50 transition-colors"
                >
                  Back to Suggestions
                </button>
                <button
                  onClick={() => {
                    // Create a booking object and call handleBook
                    const booking = {
                      title: 'Team Meeting',
                      description: 'Meeting scheduled via TimeSyncAI',
                      location: 'Virtual Meeting',
                      startTime: selectedSuggestion.startISO,
                      endTime: selectedSuggestion.endISO
                    };
                    handleBook(booking);
                  }}
                  className="flex-1 py-3 px-4 bg-primary-600 text-white rounded-lg hover:bg-primary-700 transition-colors"
                >
                  Send Invites & Book Meeting
                </button>
              </div>
            </div>
          </div>
        )}
      </div>

      {/* Sticky Primary CTA - Only show for create link flow */}
      {currentStep === 'who' && participants.length === 0 && (
        <div className="fixed bottom-6 right-6">
          <button
            onClick={createInviteLink}
            disabled={isCreatingLink}
            className="btn-primary text-lg px-8 py-4 shadow-lg"
          >
            {isCreatingLink ? (
              <>
                <Loader size="sm" />
                <span>Creating...</span>
              </>
            ) : (
              <>
                <Link className="h-5 w-5" />
                <span>Create invite link</span>
              </>
            )}
          </button>
        </div>
      )}

    </div>
  );
}<|MERGE_RESOLUTION|>--- conflicted
+++ resolved
@@ -5,12 +5,8 @@
 import Loader from '@/components/Loader';
 import SuggestionCard from '@/components/SuggestionCard';
 import CopyButton from '@/components/CopyButton';
-<<<<<<< HEAD
-import { type Group, emailApi } from '@/lib/api';
-=======
 import { groupsApi, withBearer, type Group } from '@/lib/api';
 import { createGraphClient, getUserProfile, getCalendarEvents, findAvailableSlots, type CalendarEvent } from '@/lib/graphApi';
->>>>>>> 3451bdbf
 
 interface Participant {
   email: string;
@@ -50,17 +46,11 @@
   const [selectedSuggestion, setSelectedSuggestion] = useState<Suggestion | null>(null);
   const [isCreatingLink, setIsCreatingLink] = useState(false);
   
-<<<<<<< HEAD
-  // Step-by-step flow state
-  const [currentStep, setCurrentStep] = useState<'who' | 'when' | 'suggestions' | 'booking'>('who');
-  const [completedSteps, setCompletedSteps] = useState<Set<string>>(new Set());
-=======
   // Calendar state
   const [userProfile, setUserProfile] = useState<any>(null);
   const [calendarEvents, setCalendarEvents] = useState<CalendarEvent[]>([]);
   const [isCalendarConnected, setIsCalendarConnected] = useState(false);
   const [isLoadingCalendar, setIsLoadingCalendar] = useState(false);
->>>>>>> 3451bdbf
   
   // Groups state
   const [groups, setGroups] = useState<Group[]>([]);
@@ -152,37 +142,22 @@
           id: '1',
           name: 'Development Team',
           participants: [
-<<<<<<< HEAD
-            { email: 'john@example.com', displayName: 'John Doe', timezone: 'UTC', connected: false },
-            { email: 'jane@example.com', displayName: 'Jane Smith', timezone: 'UTC', connected: false },
-            { email: 'bob@example.com', displayName: 'Bob Johnson', timezone: 'UTC', connected: false }
-          ],
-          createdAt: new Date().toISOString()
-=======
             { email: 'john@example.com', name: 'John Doe', connected: false },
             { email: 'jane@example.com', name: 'Jane Smith', connected: false },
             { email: 'bob@example.com', name: 'Bob Wilson', connected: false }
           ],
           createdAt: new Date().toISOString(),
           updatedAt: new Date().toISOString()
->>>>>>> 3451bdbf
         },
         {
           id: '2', 
           name: 'Marketing Squad',
           participants: [
-<<<<<<< HEAD
-            { email: 'alice@example.com', displayName: 'Alice Brown', timezone: 'UTC', connected: false },
-            { email: 'charlie@example.com', displayName: 'Charlie Wilson', timezone: 'UTC', connected: false }
-          ],
-          createdAt: new Date().toISOString()
-=======
             { email: 'alice@example.com', name: 'Alice Johnson', connected: false },
             { email: 'charlie@example.com', name: 'Charlie Brown', connected: false }
           ],
           createdAt: new Date().toISOString(),
           updatedAt: new Date().toISOString()
->>>>>>> 3451bdbf
         }
       ];
       setGroups(mockGroups);
@@ -198,15 +173,11 @@
   };
 
   const selectGroup = (group: Group) => {
-<<<<<<< HEAD
     const groupParticipants = group.participants.map(participant => ({
       email: participant.email,
       connected: false
     }));
     setParticipants(groupParticipants);
-=======
-    setParticipants(group.participants);
->>>>>>> 3451bdbf
     setSelectedGroup(group);
     setShowGroupsDropdown(false);
   };
@@ -403,8 +374,6 @@
     }
   };
 
-<<<<<<< HEAD
-=======
   const connectCalendar = async () => {
     if (!account) {
       instance.loginRedirect({
@@ -506,7 +475,6 @@
   };
 
   const isUserConnected = account && participants.some(p => p.email === account.username);
->>>>>>> 3451bdbf
 
   return (
     <div className="max-w-4xl mx-auto px-4 py-8">
@@ -796,7 +764,6 @@
               </div>
             )}
 
-<<<<<<< HEAD
             {/* Continue Button */}
             {currentStep === 'who' && (
               <div className="pt-4 border-t border-gray-200">
@@ -811,7 +778,6 @@
                 >
                   Continue to When
                 </button>
-=======
             {/* Calendar Connection */}
             {participants.length > 0 && (
               <div className="pt-4 border-t border-gray-200">
@@ -886,7 +852,6 @@
                     )}
                   </div>
                 )}
->>>>>>> 3451bdbf
               </div>
             )}
             </div>
