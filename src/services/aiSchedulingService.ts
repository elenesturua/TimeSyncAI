--- conflicted
+++ resolved
@@ -118,7 +118,6 @@
           // Convert to busy windows (exclude 'free' events)
           const busy = events
             .filter(event => event.showAs !== 'free')
-<<<<<<< HEAD
             .map(event => {
               // Get the datetime strings
               const startDateTime = typeof event.start === 'string' 
@@ -141,12 +140,6 @@
                 endISO: convertToUTC(endDateTime)
               };
             });
-=======
-            .map(event => ({
-              startISO: event.start.dateTime,
-              endISO: event.end.dateTime
-            }));
->>>>>>> 17dff42f
 
           console.log(`Extracted ${busy.length} busy periods for ${participant.email}`);
 
