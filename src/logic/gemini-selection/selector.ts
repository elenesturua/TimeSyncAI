
import { Schedule, User, type ScoredTimeInterval } from '../schedule/scheduler';

// Types for the Gemini API integration
type Priority = "High" | "Mid" | "Low";

type TimeslotInput = {
  id?: string;
  startISO: string;
  endISO: string;
};

type ParticipantInput = {
  id: string;
  name?: string;
  priority: Priority;
  busy: { startISO: string; endISO: string }[];
  timezone?: string;
  workingTime?: {
    startHour?: number;
    endHour?: number;
    workingDays?: number[];
  };
};

type Preferences = {
  durationMinutes?: number;
  preferredStartHourRange?: { start: number; end: number } | null;
  bufferMinutes?: number;
  avoidWeekdays?: number[];
  timezone?: string;
};

type RequestBody = {
  timeslots?: TimeslotInput[];
  participants: ParticipantInput[];
  preferences?: Preferences;
  contextNotes?: string;
  startDate: string; // ISO date string (YYYY-MM-DD)
  endDate: string; // ISO date string (YYYY-MM-DD)
  meetingDurationMinutes: number;
};

type SuggestedSlot = {
  timeslot: {
    id?: string;
    startISO: string;
    endISO: string;
  };
  score: number;
  confidence: number;
  reason: string;
  suggestedAttendees?: { participantId: string; status: "suggest" | "optional" }[];
  practicalNotes?: string[];
};

type ResponseBody = {
  success: boolean;
  source: "gemini" | "algorithm" | "hybrid";
  suggestions: SuggestedSlot[];
  diagnostics?: any;
  rawModelResponse?: any;
  error?: string;
};

<<<<<<< HEAD
const GEMINI_URL = "https://generativelanguage.googleapis.com/v1beta/models/gemini-2.5-pro-preview-03-25:generateContent";
=======
type ChatMessage = {
  role: "user" | "assistant";
  content: string;
  timestamp: string;
};

type ChatRequest = {
  message: string;
  conversationHistory: ChatMessage[];
  currentSuggestions: SuggestedSlot[];
  allAvailableSlots: ScoredTimeInterval[];
  participants: ParticipantInput[];
  preferences?: Preferences;
  contextNotes?: string;
};

type ChatResponse = {
  success: boolean;
  message: string;
  newSuggestions?: SuggestedSlot[];
  conversationHistory: ChatMessage[];
  availableActions: string[];
  metadata?: {
    totalSlotsRemaining: number;
    suggestionsChanged: boolean;
  };
};

const GEMINI_URL = "https://generativelanguage.googleapis.com/v1beta/models/gemini-1.5-flash:generateContent";
>>>>>>> 92f699df

/**
 * Generate scored meeting slots using the Schedule system
 * @param body - Request body with participants and preferences
 * @returns Promise<ScoredTimeInterval[]> - Array of scored time slots
 */
export async function generateScoredSlots(body: RequestBody): Promise<ScoredTimeInterval[]> {
  try {
    // Create schedule instance
    const startDate = new Date(body.startDate);
    const endDate = new Date(body.endDate);
    const schedule = new Schedule(startDate, endDate, body.meetingDurationMinutes);

    // Convert participants to User objects and add to schedule
    for (const participant of body.participants) {
      const user = new User(
        participant.id,
        participant.name || participant.id,
        participant.priority,
        participant.workingTime
      );

      // Add busy events to user's schedule
      for (const busyWindow of participant.busy) {
        user.busySchedule.addEvent(
          new Date(busyWindow.startISO),
          new Date(busyWindow.endISO)
        );
      }

      schedule.addUser(user);
    }

    // Generate scored meeting slots
    await schedule.generateScoredMeetingSlots();
    
    return schedule.ScoredTimeIntervals;
  } catch (error) {
    console.error('Error generating scored slots:', error);
    return [];
  }
}

/**
 * Build Gemini prompt from request body and scored time slots
 * @param body - Request body
 * @param scoredSlots - Pre-scored time slots from the Schedule system
 * @returns Object with system instruction and user prompt
 */
export function buildGeminiPrompt(body: RequestBody, scoredSlots: ScoredTimeInterval[]) {
  const { participants, preferences, contextNotes } = body;

  // Convert scored slots to timeslot text for prompt
  const timeslotText = scoredSlots
    .slice(0, 10) // Limit to top 10 slots
    .map((slot, index) => {
      const duration = Math.round((slot.end.getTime() - slot.start.getTime()) / 60000);
      const availableParticipants = slot.participants.available.map((u: User) => u.userID).join(', ');
      const unavailableParticipants = slot.participants.unavailable.map((u: User) => u.userID).join(', ');
      
      return `- id:slot_${index + 1} start:${slot.start.toISOString()} end:${slot.end.toISOString()} duration:${duration}m score:${slot.score.toFixed(2)} available:[${availableParticipants}] unavailable:[${unavailableParticipants}]`;
    })
    .join("\n");

  // Convert participants to text
  const participantsText = participants
    .map((p) => {
      const busyWindows = p.busy.map(b => `${b.startISO}->${b.endISO}`).join(", ");
      const workingHours = p.workingTime 
        ? `${p.workingTime.startHour || 9}:00-${p.workingTime.endHour || 17}:00`
        : "9:00-17:00";
      
      return `- id:${p.id} name:${p.name ?? "n/a"} priority:${p.priority} busy:[${busyWindows}] workingHours:${workingHours}`;
    })
    .join("\n");

  const prefsText = JSON.stringify(preferences || {}, null, 2);

  const systemInstruction = `
You are an expert meeting scheduler assistant with advanced calendar analysis capabilities.
Your job: analyze the provided pre-scored candidate timeslots (generated from real calendar data), participant schedules, and preferences to select and explain the top 3 meeting times that maximize attendance and satisfaction.

The timeslots have already been filtered and scored based on:
- High-priority participant availability (must be 100% available)
- Mid-priority participant attendance rates
- Overall attendance optimization
- Working hours and time zone considerations

Your task is to refine this selection using contextual understanding and provide clear explanations in a structured text format.
`;

  const userPrompt = `
PRE-SCORED TIMESLOTS (top candidates from calendar analysis):
${timeslotText}

PARTICIPANTS:
${participantsText}

PREFERENCES:
${prefsText}

CONTEXT NOTES:
${contextNotes || "None"}

ANALYSIS RULES:
1) All timeslots are pre-filtered to ensure High-priority participants are available
2) Scores reflect Mid-priority attendance (40%) + Overall attendance (60%)
3) Consider participant working hours and time zones
4) Factor in buffer time preferences and avoid specified weekdays
5) Provide practical scheduling advice based on participant patterns

SELECTION CRITERIA:
1) Choose 3 timeslots that best balance high scores with practical considerations
2) Consider meeting context and participant roles
3) Provide clear reasoning for each selection
4) Include actionable scheduling recommendations

OUTPUT FORMAT:
For each of your top 3 recommended timeslots, provide the following information in this exact structure:

RECOMMENDATION 1:
Slot ID: [slot_id]
Start Time: [ISO timestamp]
End Time: [ISO timestamp]
Score: [0-100]
Confidence: [0-100]
Reason: [2-4 sentences explaining why this slot is optimal]
Suggested Attendees: [list of participantId:status pairs, where status is either "suggest" or "optional"]
Practical Notes: [actionable scheduling tips, one per line]

RECOMMENDATION 2:
[same format as above]

RECOMMENDATION 3:
[same format as above]

METHODOLOGY:
[Brief summary of your selection methodology in 1-3 sentences]

Analyze the pre-scored timeslots and provide your top 3 recommendations in the exact format above.
`;

  return { systemInstruction, userPrompt };
}

/**
 * Parse Gemini's text output into structured SuggestedSlot array
 * @param geminiText - Raw text output from Gemini
 * @returns Array of SuggestedSlot objects
 */
export function parseGeminiTextOutput(geminiText: string): SuggestedSlot[] {
  const suggestions: SuggestedSlot[] = [];
  
  try {
    // Split the text into recommendation sections
    const sections = geminiText.split(/RECOMMENDATION \d+:/);
    
    // Process each recommendation (skip the first empty section)
    for (let i = 1; i <= 3 && i < sections.length; i++) {
      const section = sections[i].trim();
      
      // Extract fields using regex patterns
      const slotIdMatch = section.match(/Slot ID:\s*(.+)/);
      const startTimeMatch = section.match(/Start Time:\s*(.+)/);
      const endTimeMatch = section.match(/End Time:\s*(.+)/);
      const scoreMatch = section.match(/Score:\s*(\d+)/);
      const confidenceMatch = section.match(/Confidence:\s*(\d+)/);
      const reasonMatch = section.match(/Reason:\s*([\s\S]+?)(?=Suggested Attendees:|$)/);
      const attendeesMatch = section.match(/Suggested Attendees:\s*([\s\S]+?)(?=Practical Notes:|$)/);
      const notesMatch = section.match(/Practical Notes:\s*([\s\S]+?)(?=RECOMMENDATION|METHODOLOGY|$)/);
      
      if (!slotIdMatch || !startTimeMatch || !endTimeMatch || !scoreMatch || !confidenceMatch) {
        console.warn(`Missing required fields in recommendation ${i}`);
        continue;
      }
      
      // Parse suggested attendees
      const suggestedAttendees: { participantId: string; status: "suggest" | "optional" }[] = [];
      if (attendeesMatch) {
        const attendeesText = attendeesMatch[1].trim();
        // Parse format like "user1:suggest, user2:optional" or handle various formats
        const attendeePairs = attendeesText.split(',').map(pair => pair.trim());
        for (const pair of attendeePairs) {
          // Handle both "user:status" and "user - status" formats
          const colonSplit = pair.split(':');
          const dashSplit = pair.split(' - ');
          
          let participantId = '';
          let status = '';
          
          if (colonSplit.length === 2) {
            [participantId, status] = colonSplit.map(s => s.trim());
          } else if (dashSplit.length === 2) {
            [participantId, status] = dashSplit.map(s => s.trim());
          } else {
            // Fallback: assume it's just a participant ID, default to "suggest"
            participantId = pair.trim();
            status = 'suggest';
          }
          
          // Normalize status values
          const normalizedStatus = status.toLowerCase();
          if (participantId && (normalizedStatus === 'suggest' || normalizedStatus === 'optional')) {
            suggestedAttendees.push({ 
              participantId, 
              status: normalizedStatus as "suggest" | "optional" 
            });
          }
        }
      }
      
      // Parse practical notes
      const practicalNotes: string[] = [];
      if (notesMatch) {
        const notesText = notesMatch[1].trim();
        // Split by lines and filter out empty lines
        const noteLines = notesText.split('\n').map(line => line.trim()).filter(line => line);
        practicalNotes.push(...noteLines);
      }
      
      // Validate and clean the timestamps
      const startISO = startTimeMatch[1].trim();
      const endISO = endTimeMatch[1].trim();
      
      // Basic ISO timestamp validation
      const isValidISO = (timestamp: string) => {
        try {
          const date = new Date(timestamp);
          return !isNaN(date.getTime()) && timestamp.includes('T');
        } catch {
          return false;
        }
      };
      
      if (!isValidISO(startISO) || !isValidISO(endISO)) {
        console.warn(`Invalid ISO timestamps in recommendation ${i}: start=${startISO}, end=${endISO}`);
        continue;
      }
      
      // Create the suggestion object
      const suggestion: SuggestedSlot = {
        timeslot: {
          id: slotIdMatch[1].trim(),
          startISO,
          endISO
        },
        score: Math.max(0, Math.min(100, parseInt(scoreMatch[1]) || 0)),
        confidence: Math.max(0, Math.min(100, parseInt(confidenceMatch[1]) || 0)),
        reason: reasonMatch ? reasonMatch[1].trim().replace(/\s+/g, ' ') : '',
        suggestedAttendees,
        practicalNotes
      };
      
      suggestions.push(suggestion);
    }
    
  } catch (error) {
    console.error('Error parsing Gemini text output:', error);
  }
  
  return suggestions;
}

/**
 * Build conversation context for the chatbot
 * @param chatRequest - Chat request with conversation history and current state
 * @returns Object with system instruction and user prompt for chat
 */
function buildChatPrompt(chatRequest: ChatRequest) {
  const { message, conversationHistory, currentSuggestions, allAvailableSlots, participants, preferences, contextNotes } = chatRequest;

  // Build current suggestions summary
  const currentSuggestionsText = currentSuggestions.map((suggestion, index) => {
    return `${index + 1}. ${suggestion.timeslot.id} (${suggestion.timeslot.startISO} - ${suggestion.timeslot.endISO}) - Score: ${suggestion.score}, Confidence: ${suggestion.confidence}`;
  }).join('\n');

  // Build available alternatives summary (excluding current suggestions)
  const currentSlotIds = new Set(currentSuggestions.map(s => s.timeslot.id));
  const alternativeSlots = allAvailableSlots
    .filter((_, index) => !currentSlotIds.has(`slot_${index + 1}`))
    .slice(0, 10) // Show next 10 alternatives
    .map((slot, index) => {
      const slotId = `slot_${currentSuggestions.length + index + 1}`;
      const duration = Math.round((slot.end.getTime() - slot.start.getTime()) / 60000);
      return `${slotId}: ${slot.start.toISOString()} - ${slot.end.toISOString()} (${duration}min, Score: ${slot.score.toFixed(2)})`;
    }).join('\n');

  // Build conversation history
  const conversationText = conversationHistory.map(msg => 
    `${msg.role.toUpperCase()}: ${msg.content}`
  ).join('\n');

  // Build participants summary
  const participantsText = participants.map(p => 
    `${p.id} (${p.priority} priority)`
  ).join(', ');

  const systemInstruction = `
You are an intelligent meeting scheduling assistant with access to calendar data and scheduling analytics. You're having a conversation with a user about their meeting scheduling options.

CONTEXT:
- You have access to pre-scored meeting time slots based on participant availability
- You can suggest alternative time slots, explain scheduling decisions, and help refine choices
- You can provide the next best 3 options when requested
- You should be conversational, helpful, and provide actionable insights

CAPABILITIES:
1. Explain why certain time slots are recommended
2. Suggest alternative time slots from the available options
3. Help users understand scheduling conflicts and trade-offs
4. Provide the next set of 3 best options when requested
5. Answer questions about participant availability and preferences
6. Help users make informed scheduling decisions

RESPONSE FORMAT:
Respond naturally in conversation format. If the user requests new time slot suggestions or alternatives, provide them in this format:

NEW SUGGESTIONS:
[List 1-3 time slots with brief explanations]

Otherwise, just respond conversationally to help the user understand their options.
`;

  const userPrompt = `
CURRENT MEETING CONTEXT:
Participants: ${participantsText}
Meeting Preferences: ${JSON.stringify(preferences || {}, null, 2)}
Context Notes: ${contextNotes || "None"}

CURRENT TOP 3 SUGGESTIONS:
${currentSuggestionsText}

AVAILABLE ALTERNATIVE TIME SLOTS:
${alternativeSlots || "No additional alternatives available"}

CONVERSATION HISTORY:
${conversationText}

USER'S LATEST MESSAGE:
${message}

Please respond to the user's message. If they're asking for new suggestions, alternatives, or the "next 3 options", provide them using the NEW SUGGESTIONS format. Otherwise, respond conversationally to help them with their scheduling decision.
`;

  return { systemInstruction, userPrompt };
}

/**
 * Parse chat response to extract new suggestions if provided
 * @param responseText - Gemini's response text
 * @param allAvailableSlots - All available time slots
 * @param currentSuggestionCount - Number of current suggestions shown
 * @returns Object with parsed suggestions and clean message
 */
function parseChatResponse(responseText: string, allAvailableSlots: ScoredTimeInterval[], currentSuggestionCount: number) {
  const newSuggestions: SuggestedSlot[] = [];
  let cleanMessage = responseText;

  // Check if response contains new suggestions
  const suggestionsMatch = responseText.match(/NEW SUGGESTIONS:\s*([\s\S]+?)(?:\n\n|$)/);
  
  if (suggestionsMatch) {
    const suggestionsText = suggestionsMatch[1];
    cleanMessage = responseText.replace(/NEW SUGGESTIONS:\s*[\s\S]+?(?:\n\n|$)/, '').trim();
    
    // Parse suggested slots from the text
    const suggestionLines = suggestionsText.split('\n').filter(line => line.trim());
    
    for (let i = 0; i < Math.min(3, suggestionLines.length); i++) {
      const line = suggestionLines[i];
      
      // Try to extract slot information from various formats
      const slotMatch = line.match(/slot_(\d+)|(\d{4}-\d{2}-\d{2}T\d{2}:\d{2}:\d{2})/);
      
      if (slotMatch) {
        let slotIndex = -1;
        
        if (slotMatch[1]) {
          // Format: slot_X
          slotIndex = parseInt(slotMatch[1]) - 1;
        } else if (slotMatch[2]) {
          // Format: ISO timestamp - find matching slot
          const timestamp = slotMatch[2];
          slotIndex = allAvailableSlots.findIndex(slot => 
            slot.start.toISOString().includes(timestamp)
          );
        }
        
        if (slotIndex >= 0 && slotIndex < allAvailableSlots.length) {
          const scoredSlot = allAvailableSlots[slotIndex];
          const suggestion = convertToSuggestedSlot(scoredSlot, currentSuggestionCount + i);
          
          // Override reason with Gemini's explanation if provided
          const reasonMatch = line.match(/[-:]\s*(.+)$/);
          if (reasonMatch) {
            suggestion.reason = reasonMatch[1].trim();
          }
          
          newSuggestions.push(suggestion);
        }
      }
    }
  }

  return { newSuggestions, cleanMessage };
}

/**
 * Interactive chatbot for scheduling assistance
 * @param chatRequest - Chat request with user message and context
 * @returns Promise<ChatResponse> - Chat response with assistant message and optional new suggestions
 */
export async function chatWithSchedulingAssistant(chatRequest: ChatRequest): Promise<ChatResponse> {
  try {
    const apiKey = process.env.GEMINI_API_KEY;
    
    if (!apiKey) {
      return {
        success: false,
        message: "I'm sorry, but the AI assistant is not available right now. However, I can help you explore the available time slots manually.",
        conversationHistory: [
          ...chatRequest.conversationHistory,
          {
            role: "user",
            content: chatRequest.message,
            timestamp: new Date().toISOString()
          },
          {
            role: "assistant", 
            content: "AI assistant unavailable - manual exploration available",
            timestamp: new Date().toISOString()
          }
        ],
        availableActions: ["show_next_3", "show_alternatives", "explain_scores"]
      };
    }

    // Build the chat prompt
    const promptBundle = buildChatPrompt(chatRequest);

    const payload = {
      systemInstruction: { parts: [{ text: promptBundle.systemInstruction }] },
      contents: [{ role: "user", parts: [{ text: promptBundle.userPrompt }] }],
      generationConfig: {
        maxOutputTokens: 1500,
        temperature: 0.3,
        topP: 0.8,
      },
    };

    const resp = await fetch(`${GEMINI_URL}?key=${apiKey}`, {
      method: "POST",
      headers: { "Content-Type": "application/json" },
      body: JSON.stringify(payload),
    });

    if (!resp.ok) {
      throw new Error(`Gemini API failed: ${resp.status}`);
    }

    const geminiResult = await resp.json();
    const responseText = geminiResult?.candidates?.[0]?.content?.parts?.[0]?.text || "";

    if (!responseText.trim()) {
      throw new Error("Empty response from Gemini");
    }

    // Parse the response for new suggestions
    const { newSuggestions, cleanMessage } = parseChatResponse(
      responseText, 
      chatRequest.allAvailableSlots, 
      chatRequest.currentSuggestions.length
    );

    // Update conversation history
    const updatedHistory: ChatMessage[] = [
      ...chatRequest.conversationHistory,
      {
        role: "user",
        content: chatRequest.message,
        timestamp: new Date().toISOString()
      },
      {
        role: "assistant",
        content: cleanMessage,
        timestamp: new Date().toISOString()
      }
    ];

    // Determine available actions
    const availableActions = [
      "show_next_3",
      "explain_current",
      "show_alternatives",
      "ask_question"
    ];

    const response: ChatResponse = {
      success: true,
      message: cleanMessage,
      conversationHistory: updatedHistory,
      availableActions,
      metadata: {
        totalSlotsRemaining: Math.max(0, chatRequest.allAvailableSlots.length - chatRequest.currentSuggestions.length),
        suggestionsChanged: newSuggestions.length > 0
      }
    };

    if (newSuggestions.length > 0) {
      response.newSuggestions = newSuggestions;
    }

    return response;

  } catch (error) {
    console.error('Error in chat assistant:', error);
    
    return {
      success: false,
      message: "I encountered an error while processing your request. Let me help you manually explore the available options.",
      conversationHistory: [
        ...chatRequest.conversationHistory,
        {
          role: "user",
          content: chatRequest.message,
          timestamp: new Date().toISOString()
        },
        {
          role: "assistant",
          content: "Error occurred - manual assistance available",
          timestamp: new Date().toISOString()
        }
      ],
      availableActions: ["show_next_3", "show_alternatives", "manual_help"]
    };
  }
}

/**
 * Get the next best N time slot suggestions
 * @param allAvailableSlots - All available scored time slots
 * @param currentSuggestions - Currently shown suggestions
 * @param count - Number of suggestions to return (default 3)
 * @returns Array of next best SuggestedSlot objects
 */
export function getNextBestSlots(
  allAvailableSlots: ScoredTimeInterval[], 
  currentSuggestions: SuggestedSlot[], 
  count: number = 3
): SuggestedSlot[] {
  // Get IDs of current suggestions to exclude them
  const currentSlotIds = new Set(currentSuggestions.map(s => s.timeslot.id));
  
  // Find the next best slots that aren't already suggested
  const nextSlots: SuggestedSlot[] = [];
  let slotIndex = 0;
  
  for (const scoredSlot of allAvailableSlots) {
    const slotId = `slot_${slotIndex + 1}`;
    
    if (!currentSlotIds.has(slotId) && nextSlots.length < count) {
      const suggestion = convertToSuggestedSlot(scoredSlot, slotIndex);
      nextSlots.push(suggestion);
    }
    
    slotIndex++;
    
    if (nextSlots.length >= count) {
      break;
    }
  }
  
  return nextSlots;
}

/**
 * Convert ScoredTimeInterval to SuggestedSlot format
 * @param scoredSlot - Scored time interval from Schedule system
 * @param index - Index for generating slot ID
 * @returns SuggestedSlot object
 */
export function convertToSuggestedSlot(scoredSlot: ScoredTimeInterval, index: number): SuggestedSlot {
  // Build suggested attendees list
  const suggestedAttendees = [
    ...scoredSlot.participants.available.map((user: User) => ({
      participantId: user.userID,
      status: user.importance === "High" ? "suggest" as const : "optional" as const
    })),
    ...scoredSlot.participants.unavailable.map((user: User) => ({
      participantId: user.userID,
      status: "optional" as const
    }))
  ];

  // Build reason string
  const availableCount = scoredSlot.participants.available.length;
  const totalCount = availableCount + scoredSlot.participants.unavailable.length;
  const attendanceRate = Math.round((availableCount / totalCount) * 100);
  
  const reason = `Strong attendance with ${availableCount}/${totalCount} participants available (${attendanceRate}%). ` +
    `Mid-priority attendance: ${Math.round(scoredSlot.midAttendance * 100)}%. ` +
    `Overall score: ${scoredSlot.score.toFixed(1)} based on priority-weighted availability.`;

  return {
    timeslot: {
      id: `slot_${index + 1}`,
      startISO: scoredSlot.start.toISOString(),
      endISO: scoredSlot.end.toISOString()
    },
    score: Math.round(scoredSlot.score * 100), // Convert to 0-100 scale
    confidence: Math.max(60, Math.min(95, Math.round(scoredSlot.score * 100 + 10))),
    reason,
    suggestedAttendees,
    practicalNotes: [
      "All high-priority participants are available",
      `${Math.round(scoredSlot.overallAttendance * 100)}% overall attendance rate`,
      "Consider sending calendar invites 24-48 hours in advance"
    ]
  };
}

// ---------------------- Main Handler ----------------------
export async function POST(request: Request) {
  try {
    const body = (await request.json()) as RequestBody;

    // Basic validation
    if (!body.participants || !Array.isArray(body.participants) || body.participants.length === 0) {
      return new Response(JSON.stringify({ 
        success: false, 
        error: "No participants provided" 
      }), { 
        status: 400,
        headers: { 'Content-Type': 'application/json' }
      });
    }

    if (!body.startDate || !body.endDate || !body.meetingDurationMinutes) {
      return new Response(JSON.stringify({ 
        success: false, 
        error: "Missing required fields: startDate, endDate, meetingDurationMinutes" 
      }), { 
        status: 400,
        headers: { 'Content-Type': 'application/json' }
      });
    }

    // Generate scored slots using the Schedule system
    console.log('Generating scored slots using Schedule system...');
    const scoredSlots = await generateScoredSlots(body);
    
    if (scoredSlots.length === 0) {
      return new Response(JSON.stringify({
        success: false,
        error: "No available meeting slots found for the given constraints"
      }), {
        status: 404,
        headers: { 'Content-Type': 'application/json' }
      });
    }

    console.log(`Generated ${scoredSlots.length} scored slots`);

    // Try Gemini first if API key is available
    const apiKey = process.env.GEMINI_API_KEY;

    if (apiKey) {
      try {
        console.log('Attempting Gemini API call...');
        const promptBundle = buildGeminiPrompt(body, scoredSlots);

        const payload = {
          systemInstruction: { parts: [{ text: promptBundle.systemInstruction }] },
          contents: [{ role: "user", parts: [{ text: promptBundle.userPrompt }] }],
          generationConfig: {
            maxOutputTokens: 3000,
            temperature: 0.1,
            topP: 0.9,
          },
        };

        const resp = await fetch(`${GEMINI_URL}?key=${apiKey}`, {
          method: "POST",
          headers: { "Content-Type": "application/json" },
          body: JSON.stringify(payload),
        });

        if (resp.ok) {
          const geminiResult = await resp.json();
          
          // Extract text response
          const candidateText = geminiResult?.candidates?.[0]?.content?.parts?.[0]?.text || "";
          
          if (!candidateText.trim()) {
            throw new Error("Gemini returned empty response");
          }

          console.log('Gemini API call successful, parsing text output...');
          
          // Parse the text output into structured suggestions
          const parsedSuggestions = parseGeminiTextOutput(candidateText);
          
          if (parsedSuggestions.length === 0) {
            throw new Error("Failed to parse any valid suggestions from Gemini output");
          }

          console.log(`Successfully parsed ${parsedSuggestions.length} suggestions from Gemini`);
          
          const response: ResponseBody = {
            success: true,
            source: "gemini",
            suggestions: parsedSuggestions,
            diagnostics: { 
              totalSlotsAnalyzed: scoredSlots.length,
              parsedSuggestions: parsedSuggestions.length,
              rawGeminiText: candidateText
            },
            rawModelResponse: geminiResult,
          };

          return new Response(JSON.stringify(response), {
            headers: { 'Content-Type': 'application/json' }
          });
        } else {
          const errorText = await resp.text();
          console.error("Gemini API failed:", resp.status, resp.statusText, errorText);
        }
      } catch (error) {
        console.warn("Gemini attempt failed, falling back to algorithm:", error);
      }
    } else {
      console.log("GEMINI_API_KEY not set; using algorithmic fallback");
    }

    // ------------- Algorithmic fallback -------------
    console.log('Using algorithmic fallback...');
    
    // Convert top scored slots to suggested slots format
    const top3Slots = scoredSlots
      .slice(0, 3)
      .map((slot, index) => convertToSuggestedSlot(slot, index));

    const response: ResponseBody = {
      success: true,
      source: "algorithm",
      suggestions: top3Slots,
      diagnostics: {
        totalSlotsGenerated: scoredSlots.length,
        scoringMethod: "Schedule system with priority-weighted attendance",
        topScores: scoredSlots.slice(0, 5).map(s => ({
          start: s.start.toISOString(),
          score: s.score,
          attendance: s.overallAttendance
        }))
      }
    };

    return new Response(JSON.stringify(response), {
      headers: { 'Content-Type': 'application/json' }
    });

  } catch (error) {
    console.error("Error in schedule recommender:", error);
    return new Response(JSON.stringify({
      success: false,
      error: error instanceof Error ? error.message : "Unknown error"
    }), {
      status: 500,
      headers: { 'Content-Type': 'application/json' }
    });
  }
}

// ---------------------- Chat Handler ----------------------
export async function CHAT(request: Request) {
  try {
    const body = (await request.json()) as ChatRequest;

    // Basic validation
    if (!body.message || !body.message.trim()) {
      return new Response(JSON.stringify({
        success: false,
        message: "Please provide a message to continue the conversation.",
        conversationHistory: body.conversationHistory || [],
        availableActions: ["ask_question"]
      }), {
        status: 400,
        headers: { 'Content-Type': 'application/json' }
      });
    }

    if (!body.allAvailableSlots || body.allAvailableSlots.length === 0) {
      return new Response(JSON.stringify({
        success: false,
        message: "No time slots available to discuss. Please generate initial suggestions first.",
        conversationHistory: body.conversationHistory || [],
        availableActions: ["generate_initial_suggestions"]
      }), {
        status: 400,
        headers: { 'Content-Type': 'application/json' }
      });
    }

    // Handle special commands
    const message = body.message.toLowerCase().trim();
    
    if (message.includes('next 3') || message.includes('show more') || message.includes('more options')) {
      // User wants the next best 3 options
      const nextSlots = getNextBestSlots(body.allAvailableSlots, body.currentSuggestions, 3);
      
      if (nextSlots.length === 0) {
        return new Response(JSON.stringify({
          success: true,
          message: "I've already shown you all the available time slots that meet your criteria. Would you like me to explain any of the current options in more detail?",
          conversationHistory: [
            ...body.conversationHistory,
            {
              role: "user",
              content: body.message,
              timestamp: new Date().toISOString()
            },
            {
              role: "assistant",
              content: "No more time slots available - all options shown",
              timestamp: new Date().toISOString()
            }
          ],
          availableActions: ["explain_current", "ask_question"]
        }), {
          headers: { 'Content-Type': 'application/json' }
        });
      }

      const slotsDescription = nextSlots.map((slot, index) => 
        `${index + 1}. ${new Date(slot.timeslot.startISO).toLocaleString()} - ${new Date(slot.timeslot.endISO).toLocaleString()} (Score: ${slot.score})`
      ).join('\n');

      return new Response(JSON.stringify({
        success: true,
        message: `Here are the next 3 best available time slots:\n\n${slotsDescription}\n\nWould you like me to explain why these times work well, or do you have questions about any specific slot?`,
        newSuggestions: nextSlots,
        conversationHistory: [
          ...body.conversationHistory,
          {
            role: "user",
            content: body.message,
            timestamp: new Date().toISOString()
          },
          {
            role: "assistant",
            content: `Provided next 3 best time slots`,
            timestamp: new Date().toISOString()
          }
        ],
        availableActions: ["explain_current", "show_next_3", "ask_question"],
        metadata: {
          totalSlotsRemaining: Math.max(0, body.allAvailableSlots.length - body.currentSuggestions.length - nextSlots.length),
          suggestionsChanged: true
        }
      }), {
        headers: { 'Content-Type': 'application/json' }
      });
    }

    // For all other messages, use the AI chatbot
    const chatResponse = await chatWithSchedulingAssistant(body);
    
    return new Response(JSON.stringify(chatResponse), {
      headers: { 'Content-Type': 'application/json' }
    });

  } catch (error) {
    console.error("Error in chat handler:", error);
    return new Response(JSON.stringify({
      success: false,
      message: "I encountered an error while processing your message. Please try again or ask a different question.",
      conversationHistory: [],
      availableActions: ["try_again", "ask_question"]
    }), {
      status: 500,
      headers: { 'Content-Type': 'application/json' }
    });
  }
}<|MERGE_RESOLUTION|>--- conflicted
+++ resolved
@@ -63,9 +63,6 @@
   error?: string;
 };
 
-<<<<<<< HEAD
-const GEMINI_URL = "https://generativelanguage.googleapis.com/v1beta/models/gemini-2.5-pro-preview-03-25:generateContent";
-=======
 type ChatMessage = {
   role: "user" | "assistant";
   content: string;
@@ -95,7 +92,6 @@
 };
 
 const GEMINI_URL = "https://generativelanguage.googleapis.com/v1beta/models/gemini-1.5-flash:generateContent";
->>>>>>> 92f699df
 
 /**
  * Generate scored meeting slots using the Schedule system
